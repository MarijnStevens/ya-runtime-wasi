[package]
name = "ya-runtime-wasi"
version = "0.2.2"
authors = ["Golem Factory <contact@golem.network>"]
edition = "2018"
license = "GPL-3.0"
description="Yagna WASI runtime embedding API"
readme = "README.md"
repository = "https://github.com/golemfactory/ya-runtime-wasi"
homepage = "https://github.com/golemfactory/ya-runtime-wasi"
documentation = "https://docs.rs/ya-runtime-wasi"

[dependencies]
anyhow = "1"
log = "0.4"
serde = { version = "1", features = ["derive"] }
serde_json = "1"
<<<<<<< HEAD
wasmtime = { version = "0.20", default-features = false }
wasmtime-wasi = { version = "0.20", default-features= false }
wasi-common = "0.20"
=======
wasmtime = { version = "0.18", default-features=false }
wasmtime-wasi = "0.18"
wasi-common = "0.18"
>>>>>>> 08bcda4f
libc = "0.2"
uuid = { version = "0.8", features = ["serde", "v4"] }
ya-runtime-api = { version = "0.1", git = "https://github.com/golemfactory/yagna.git", features=["codec"] }
zip="0.5"

[dev-dependencies]
env_logger = "0.6"
tempfile = "3"

[build-dependencies]
anyhow = "1"
zip="0.5"

[features]
integration-tests = []
sgx=[]
<|MERGE_RESOLUTION|>--- conflicted
+++ resolved
@@ -15,15 +15,9 @@
 log = "0.4"
 serde = { version = "1", features = ["derive"] }
 serde_json = "1"
-<<<<<<< HEAD
-wasmtime = { version = "0.20", default-features = false }
-wasmtime-wasi = { version = "0.20", default-features= false }
-wasi-common = "0.20"
-=======
 wasmtime = { version = "0.18", default-features=false }
 wasmtime-wasi = "0.18"
 wasi-common = "0.18"
->>>>>>> 08bcda4f
 libc = "0.2"
 uuid = { version = "0.8", features = ["serde", "v4"] }
 ya-runtime-api = { version = "0.1", git = "https://github.com/golemfactory/yagna.git", features=["codec"] }
