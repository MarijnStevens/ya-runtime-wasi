--- conflicted
+++ resolved
@@ -35,105 +35,29 @@
     pub guest: PathBuf,
 }
 
-<<<<<<< HEAD
 pub fn entrypoint(cmdline: CmdArgs) -> Result<()> {
     match cmdline.command {
         Commands::Run { entrypoint, args } => run(&cmdline.workdir, &entrypoint, args),
         Commands::Deploy {} => deploy(&cmdline.workdir, &cmdline.task_package),
         Commands::Start {} => start(&cmdline.workdir),
-=======
-#[derive(Serialize, Deserialize)]
-struct DeployFile {
-    image_path: PathBuf,
-}
-
-pub struct ExeUnitMain;
-
-impl ExeUnitMain {
-    pub fn entrypoint(cmdline: CmdArgs) -> Result<()> {
-        match cmdline.command {
-            Commands::Run { entrypoint, args } => {
-                ExeUnitMain::run(&cmdline.workdir, &entrypoint, args)
-            }
-            Commands::Deploy {} => ExeUnitMain::deploy(&cmdline.workdir, &cmdline.task_package),
-            Commands::Start {} => ExeUnitMain::start(&cmdline.workdir),
-        }
-    }
-
-    fn deploy(workdir: &Path, path: &Path) -> Result<()> {
-        let image = WasmImage::new(&path).with_context(|| {
-            format!("Can't read image file {:?}.", get_log_path(&workdir, &path))
-        })?;
-        write_deploy_file(workdir, &image)?;
-
-        Ok(info!("Deploy completed."))
->>>>>>> 104d1371
     }
 }
 
-<<<<<<< HEAD
 fn start(workdir: &Path) -> Result<()> {
     let deploy_file = DeployFile::load(workdir)?;
 
     info!(
-        "Validating deployed image {}.",
-        deploy_file.image_path.display()
+        "Validating deployed image {:?}.",
+        get_log_path(workdir, &deploy_file.image_path)
     );
 
     let mut image = WasmImage::new(&deploy_file.image_path)?;
     let mut wasmtime = create_wasmtime(workdir, &mut image, &deploy_file)?;
-=======
-    fn start(workdir: &Path) -> Result<()> {
-        info!(
-            "Loading deploy file: {:?}",
-            get_log_path(workdir, &get_deploy_path(workdir))
-        );
-
-        let deploy_file = read_deploy_file(workdir).with_context(|| {
-            format!(
-                "Can't read deploy file {:?}. Did you run deploy command?",
-                get_log_path(workdir, &get_deploy_path(workdir))
-            )
-        })?;
-
-        info!(
-            "Validating deployed image {:?}.",
-            get_log_path(workdir, &deploy_file.image_path)
-        );
-
-        let mut image = WasmImage::new(&deploy_file.image_path)?;
-        let mut wasmtime = ExeUnitMain::create_wasmtime(workdir, &mut image)?;
-
-        wasmtime.load_binaries(&mut image)?;
-
-        Ok(info!("Validation completed."))
-    }
-
-    fn run(workdir: &Path, entrypoint: &str, args: Vec<String>) -> Result<()> {
-        info!(
-            "Loading deploy file: {:?}",
-            get_log_path(workdir, &get_deploy_path(workdir))
-        );
-
-        let deploy_file = read_deploy_file(workdir).with_context(|| {
-            format!(
-                "Can't read deploy file {:?}. Did you run deploy command?",
-                get_log_path(workdir, &get_deploy_path(workdir))
-            )
-        })?;
->>>>>>> 104d1371
 
     wasmtime.load_binaries(&mut image)?;
 
-<<<<<<< HEAD
     Ok(info!("Validation completed."))
 }
-=======
-        info!(
-            "Running image: {:?}",
-            get_log_path(workdir, &deploy_file.image_path)
-        );
->>>>>>> 104d1371
 
 fn run(workdir: &Path, entrypoint: &str, args: Vec<String>) -> Result<()> {
     let deploy_file = DeployFile::load(workdir)?;
@@ -141,6 +65,10 @@
     let mut image = WasmImage::new(&deploy_file.image_path)?;
     let mut wasmtime = create_wasmtime(workdir, &mut image, &deploy_file)?;
 
+    info!(
+        "Running image: {:?}",
+        get_log_path(workdir, &deploy_file.image_path)
+    );
     info!("Running image: {}", deploy_file.image_path.display());
 
     // Since wasmtime object doesn't live across binary executions,
@@ -160,27 +88,11 @@
     let mounts = deploy
         .vols
         .iter()
-<<<<<<< HEAD
         .map(|v| {
             let host = workdir.join(&v.name);
             let guest = PathBuf::from(&v.path);
-            validate_path(&guest)?;
+            validate_mount_path(&guest)?;
             Ok(DirectoryMount { host, guest })
-=======
-        .map(|mount_point| {
-            let mut mount = PathBuf::from(mount_point.path());
-            let host_path = workdir.join(&mount);
-
-            validate_mount_path(&mount)?;
-
-            // Requestor should see all paths as mounted to root.
-            mount = PathBuf::from("/").join(mount);
-
-            Ok(DirectoryMount {
-                host: host_path,
-                guest: mount,
-            })
->>>>>>> 104d1371
         })
         .collect::<anyhow::Result<Vec<_>>>()?;
     Ok(Wasmtime::new(mounts))
@@ -192,68 +104,31 @@
     let path = PathBuf::from(path);
     for component in path.components() {
         match component {
-<<<<<<< HEAD
             Component::Prefix { .. } => {
                 bail!("Expected unix path instead of [{}].", path.display())
             }
             Component::ParentDir { .. } => {
                 bail!("Path [{}] contains illegal '..' component.", path.display())
-=======
-            Component::RootDir | Component::Prefix { .. } => {
-                bail!("Only relative mount paths are allowed.")
->>>>>>> 104d1371
             }
-            Component::ParentDir { .. } => bail!(
-                "Mount path [{}] contains illegal '..' component.",
-                path.display()
-            ),
-            Component::CurDir => bail!(
-                "Mount path [{}] contains illegal '.' component.",
-                path.display()
-            ),
+            Component::CurDir => bail!("Path [{}] contains illegal '.' component.", path.display()),
             _ => (),
         }
     }
     Ok(())
 }
 
-<<<<<<< HEAD
-=======
-fn write_deploy_file(workdir: &Path, image: &WasmImage) -> Result<()> {
-    let deploy_file = get_deploy_path(workdir);
-    let deploy = DeployFile {
-        image_path: image.path().to_owned(),
-    };
-
-    Ok(serde_json::to_writer(&File::create(deploy_file)?, &deploy)?)
-}
-
-fn read_deploy_file(workdir: &Path) -> Result<DeployFile> {
-    let deploy_file = get_deploy_path(workdir);
-
-    let reader = BufReader::new(File::open(deploy_file)?);
-    let deploy = serde_json::from_reader(reader)?;
-    return Ok(deploy);
-}
-
-fn get_deploy_path(workdir: &Path) -> PathBuf {
-    workdir.join("deploy.json")
-}
-
-fn get_log_path<P: AsRef<Path>>(workdir: &Path, path: &P) -> PathBuf {
+fn get_log_path<'a, P: AsRef<Path>>(workdir: &'a Path, path: &'a P) -> &'a Path {
     let path_ref = path.as_ref();
     // try to return a relative path
     path_ref
         .strip_prefix(workdir)
-        .map(|path| path.to_path_buf())
         .ok()
         // use the file name if paths do not share a common prefix
-        .or_else(|| path_ref.file_name().map(PathBuf::from))
+        .or_else(|| path_ref.file_name().map(|file_name| Path::new(file_name)))
         // in an unlikely situation return an empty path
-        .unwrap_or_else(|| PathBuf::new())
+        .unwrap_or_else(|| Path::new(""))
 }
 
->>>>>>> 104d1371
 #[cfg(test)]
 mod tests {
     use super::*;
