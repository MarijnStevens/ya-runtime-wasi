use anyhow::{bail, Result};
use log::info;

use std::path::{Component, Path, PathBuf};

use crate::deploy::{deploy, DeployFile};
use crate::manifest::WasmImage;
use crate::wasmtime_unit::Wasmtime;

pub(crate) struct DirectoryMount {
    pub host: PathBuf,
    pub guest: PathBuf,
}

<<<<<<< HEAD
pub fn entrypoint(cmdline: CmdArgs) -> Result<()> {
    match cmdline.command {
        Commands::Run { entrypoint, args } => run(&cmdline.workdir, &entrypoint, args),
        Commands::Deploy {} => deploy(&cmdline.workdir, &cmdline.task_package),
        Commands::Start {} => start(&cmdline.workdir),
=======
#[derive(Serialize, Deserialize)]
struct DeployFile {
    image_path: PathBuf,
}

pub struct ExeUnitMain;

impl ExeUnitMain {
    pub fn deploy(workdir: &Path, path: &Path) -> Result<()> {
        let image = WasmImage::new(&path).with_context(|| {
            format!("Can't read image file {:?}.", get_log_path(&workdir, &path))
        })?;
        write_deploy_file(workdir, &image)?;

        Ok(info!("Deploy completed."))
>>>>>>> 1a8a1b8c
    }
}

<<<<<<< HEAD
fn start(workdir: &Path) -> Result<()> {
    let deploy_file = DeployFile::load(workdir)?;

    info!(
        "Validating deployed image {:?}.",
        get_log_path(workdir, &deploy_file.image_path)
    );
=======
    pub fn start(workdir: &Path) -> Result<()> {
        info!(
            "Loading deploy file: {:?}",
            get_log_path(workdir, &get_deploy_path(workdir))
        );

        let deploy_file = read_deploy_file(workdir).with_context(|| {
            format!(
                "Can't read deploy file {:?}. Did you run deploy command?",
                get_log_path(workdir, &get_deploy_path(workdir))
            )
        })?;

        info!(
            "Validating deployed image {:?}.",
            get_log_path(workdir, &deploy_file.image_path)
        );

        let mut image = WasmImage::new(&deploy_file.image_path)?;
        let mut wasmtime = ExeUnitMain::create_wasmtime(workdir, &mut image)?;

        wasmtime.load_binaries(&mut image)?;

        Ok(info!("Validation completed."))
    }

    pub fn run(workdir: &Path, entrypoint: &str, args: Vec<String>) -> Result<()> {
        info!(
            "Loading deploy file: {:?}",
            get_log_path(workdir, &get_deploy_path(workdir))
        );
>>>>>>> 1a8a1b8c

    let mut image = WasmImage::new(&deploy_file.image_path)?;
    let mut wasmtime = create_wasmtime(workdir, &mut image, &deploy_file)?;

    wasmtime.load_binaries(&mut image)?;

    Ok(info!("Validation completed."))
}

fn run(workdir: &Path, entrypoint: &str, args: Vec<String>) -> Result<()> {
    let deploy_file = DeployFile::load(workdir)?;

    let mut image = WasmImage::new(&deploy_file.image_path)?;
    let mut wasmtime = create_wasmtime(workdir, &mut image, &deploy_file)?;

    info!(
        "Running image: {:?}",
        get_log_path(workdir, &deploy_file.image_path)
    );
    info!("Running image: {}", deploy_file.image_path.display());

    // Since wasmtime object doesn't live across binary executions,
    // we must deploy image for the second time, what will load binary to wasmtime.
    let entrypoint = image.find_entrypoint(entrypoint)?;
    wasmtime.load_binary(&mut image, &entrypoint)?;
    wasmtime.run(entrypoint, args)?;

    Ok(info!("Computations completed."))
}

fn create_wasmtime(
    workdir: &Path,
    _image: &mut WasmImage,
    deploy: &DeployFile,
) -> Result<Wasmtime> {
    let mounts = deploy
        .vols
        .iter()
        .map(|v| {
            let host = workdir.join(&v.name);
            let guest = PathBuf::from(&v.path);
            validate_mount_path(&guest)?;
            Ok(DirectoryMount { host, guest })
        })
        .collect::<anyhow::Result<Vec<_>>>()?;
    Ok(Wasmtime::new(mounts))
}

fn validate_mount_path(path: &Path) -> Result<()> {
    // Protect ExeUnit from directory traversal attack.
    // Wasm can access only paths inside working directory.
    let path = PathBuf::from(path);
    for component in path.components() {
        match component {
            Component::Prefix { .. } => {
                bail!("Expected unix path instead of [{}].", path.display())
            }
            Component::ParentDir { .. } => {
                bail!("Path [{}] contains illegal '..' component.", path.display())
            }
            Component::CurDir => bail!("Path [{}] contains illegal '.' component.", path.display()),
            _ => (),
        }
    }
    Ok(())
}

fn get_log_path<'a, P: AsRef<Path>>(workdir: &'a Path, path: &'a P) -> &'a Path {
    let path_ref = path.as_ref();
    // try to return a relative path
    path_ref
        .strip_prefix(workdir)
        .ok()
        // use the file name if paths do not share a common prefix
        .or_else(|| path_ref.file_name().map(|file_name| Path::new(file_name)))
        // in an unlikely situation return an empty path
        .unwrap_or_else(|| Path::new(""))
}

#[cfg(test)]
mod tests {
    use super::*;

    #[test]
    fn test_mount_path_validation() {
        assert_eq!(
            validate_mount_path(&PathBuf::from("/path/path")).is_err(),
            true
        );
        assert_eq!(
            validate_mount_path(&PathBuf::from("path/path/path")).is_err(),
            false
        );
        assert_eq!(
            validate_mount_path(&PathBuf::from("path/../path")).is_err(),
            true
        );
        assert_eq!(
            validate_mount_path(&PathBuf::from("./path/../path")).is_err(),
            true
        );
        assert_eq!(
            validate_mount_path(&PathBuf::from("./path/path")).is_err(),
            true
        );
    }
}<|MERGE_RESOLUTION|>--- conflicted
+++ resolved
@@ -2,6 +2,7 @@
 use log::info;
 
 use std::path::{Component, Path, PathBuf};
+use structopt::StructOpt;
 
 use crate::deploy::{deploy, DeployFile};
 use crate::manifest::WasmImage;
@@ -12,33 +13,36 @@
     pub guest: PathBuf,
 }
 
-<<<<<<< HEAD
+#[derive(StructOpt)]
+pub enum Commands {
+    Deploy {},
+    Start {},
+    Run {
+        #[structopt(short = "e", long = "entrypoint")]
+        entrypoint: String,
+        args: Vec<String>,
+    },
+}
+
+#[derive(StructOpt)]
+#[structopt(rename_all = "kebab-case")]
+pub struct CmdArgs {
+    #[structopt(short, long)]
+    workdir: PathBuf,
+    #[structopt(short, long)]
+    task_package: PathBuf,
+    #[structopt(subcommand)]
+    command: Commands,
+}
+
 pub fn entrypoint(cmdline: CmdArgs) -> Result<()> {
     match cmdline.command {
         Commands::Run { entrypoint, args } => run(&cmdline.workdir, &entrypoint, args),
         Commands::Deploy {} => deploy(&cmdline.workdir, &cmdline.task_package),
         Commands::Start {} => start(&cmdline.workdir),
-=======
-#[derive(Serialize, Deserialize)]
-struct DeployFile {
-    image_path: PathBuf,
-}
-
-pub struct ExeUnitMain;
-
-impl ExeUnitMain {
-    pub fn deploy(workdir: &Path, path: &Path) -> Result<()> {
-        let image = WasmImage::new(&path).with_context(|| {
-            format!("Can't read image file {:?}.", get_log_path(&workdir, &path))
-        })?;
-        write_deploy_file(workdir, &image)?;
-
-        Ok(info!("Deploy completed."))
->>>>>>> 1a8a1b8c
     }
 }
 
-<<<<<<< HEAD
 fn start(workdir: &Path) -> Result<()> {
     let deploy_file = DeployFile::load(workdir)?;
 
@@ -46,39 +50,6 @@
         "Validating deployed image {:?}.",
         get_log_path(workdir, &deploy_file.image_path)
     );
-=======
-    pub fn start(workdir: &Path) -> Result<()> {
-        info!(
-            "Loading deploy file: {:?}",
-            get_log_path(workdir, &get_deploy_path(workdir))
-        );
-
-        let deploy_file = read_deploy_file(workdir).with_context(|| {
-            format!(
-                "Can't read deploy file {:?}. Did you run deploy command?",
-                get_log_path(workdir, &get_deploy_path(workdir))
-            )
-        })?;
-
-        info!(
-            "Validating deployed image {:?}.",
-            get_log_path(workdir, &deploy_file.image_path)
-        );
-
-        let mut image = WasmImage::new(&deploy_file.image_path)?;
-        let mut wasmtime = ExeUnitMain::create_wasmtime(workdir, &mut image)?;
-
-        wasmtime.load_binaries(&mut image)?;
-
-        Ok(info!("Validation completed."))
-    }
-
-    pub fn run(workdir: &Path, entrypoint: &str, args: Vec<String>) -> Result<()> {
-        info!(
-            "Loading deploy file: {:?}",
-            get_log_path(workdir, &get_deploy_path(workdir))
-        );
->>>>>>> 1a8a1b8c
 
     let mut image = WasmImage::new(&deploy_file.image_path)?;
     let mut wasmtime = create_wasmtime(workdir, &mut image, &deploy_file)?;
